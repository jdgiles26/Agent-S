--- conflicted
+++ resolved
@@ -112,14 +112,12 @@
 ```
 This will show a user query prompt where you can enter your query and interact with Agent S. 
 
-<<<<<<< HEAD
 NOTE: We currently support running Agent-S on local system only for MacOS and Ubuntu through OpenACI. 
-=======
+
 ## 🙌 Contributors
 
 We’re grateful to all the amazing people who have contributed to this project. Thank you! 🙏  
 [Contributors List](https://github.com/simular-ai/Agent-S/graphs/contributors)
->>>>>>> 3ed00c57
 
 ## 💬 Citation
 ```
